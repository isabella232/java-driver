--- conflicted
+++ resolved
@@ -165,87 +165,6 @@
     }
 
     /**
-<<<<<<< HEAD
-=======
-     * Check for session memory leaks by creating and closing 10,000 connections.
-     * Each time a session is created and closed we check the number of sessions the
-     * cluster.manager is holding onto as well as the number of open connections.
-     *
-     * @throws Exception
-     */
-    @Test(groups = "long")
-    public void sessionMemoryLeakTest() throws Exception {
-        // Checking for JAVA-342
-
-        // give the driver time to close other sessions in this class
-        Thread.sleep(10);
-
-        // create a new cluster object and ensure 0 sessions and connections
-        int corePoolSize = 2;
-        SocketChannelMonitor channelMonitor = new SocketChannelMonitor();
-        channelMonitor.reportAtFixedInterval(1, TimeUnit.SECONDS);
-        PoolingOptions poolingOptions = new PoolingOptions()
-                .setCoreConnectionsPerHost(HostDistance.LOCAL, corePoolSize);
-        Collection<InetSocketAddress> contactPoints = Collections.singletonList(hostAddress);
-        Cluster cluster = Cluster.builder()
-                .addContactPointsWithPorts(contactPoints)
-                .withPoolingOptions(poolingOptions)
-                .withNettyOptions(channelMonitor.nettyOptions())
-                .build();
-
-        try {
-            cluster.init();
-
-            assertEquals(cluster.manager.sessions.size(), 0);
-            assertEquals((int) cluster.getMetrics().getOpenConnections().getValue(), 1);
-            assertEquals(channelMonitor.openChannels(contactPoints).size(), 1);
-
-            Session session = cluster.connect();
-            assertEquals(cluster.manager.sessions.size(), 1);
-            assertEquals((int) cluster.getMetrics().getOpenConnections().getValue(), 1 + corePoolSize);
-            assertEquals(channelMonitor.openChannels(contactPoints).size(), 1 + corePoolSize);
-
-            // ensure sessions.size() returns to 0 with only 1 active connection
-            session.close();
-            assertEquals(cluster.manager.sessions.size(), 0);
-            assertEquals((int)cluster.getMetrics().getOpenConnections().getValue(), 1);
-            assertEquals(channelMonitor.openChannels(contactPoints).size(), 1);
-
-            // give the driver time to close sessions
-            Thread.sleep(10);
-
-            for (int i = 0; i < 10000; ++i) {
-                // ensure 0 sessions with a single control connection
-                assertEquals(cluster.manager.sessions.size(), 0);
-                assertEquals((int) cluster.getMetrics().getOpenConnections().getValue(), 1);
-                assertEquals(channelMonitor.openChannels(contactPoints).size(), 1);
-
-                // ensure a new session gets registered and control connections are established
-                session = cluster.connect();
-                assertEquals(cluster.manager.sessions.size(), 1);
-                assertEquals((int) cluster.getMetrics().getOpenConnections().getValue(), 1 + corePoolSize);
-                assertEquals(channelMonitor.openChannels(contactPoints).size(), 1 + corePoolSize);
-                session.close();
-
-                // give the driver time to close sessions
-                Thread.sleep(10);
-
-                // ensure sessions.size() always returns to 0 with only 1 active connection
-                assertEquals(cluster.manager.sessions.size(), 0);
-                assertEquals((int) cluster.getMetrics().getOpenConnections().getValue(), 1);
-                assertEquals(channelMonitor.openChannels(contactPoints).size(), 1);
-            }
-        } finally {
-            cluster.close();
-            // Ensure no channels remain open.
-            channelMonitor.stop();
-            channelMonitor.report();
-            assertEquals(channelMonitor.openChannels(contactPoints).size(), 0);
-        }
-    }
-
-    /**
->>>>>>> 8162ed29
      * Checks for deadlocks when a session shutdown races with the initialization of the cluster (JAVA-418).
      */
     @Test(groups = "short")
