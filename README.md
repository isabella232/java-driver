# Datastax Java Driver for Apache Cassandra

[![Build Status](https://travis-ci.org/datastax/java-driver.svg?branch=3.0)](https://travis-ci.org/datastax/java-driver)

*If you're reading this on github.com, please note that this is the readme
for the development version and that some features described here might
not yet have been released. You can find the documentation for latest
version through [Java driver
docs](http://datastax.github.io/java-driver/) or via the release tags,
[e.g.
<<<<<<< HEAD
3.0.0-alpha4](https://github.com/datastax/java-driver/tree/3.0.0-alpha4).*
=======
2.1.9](https://github.com/datastax/java-driver/tree/2.1.9).*
>>>>>>> 6aec8dcc

A modern, [feature-rich](features/) and highly tunable Java client
library for Apache Cassandra (1.2+) and DataStax Enterprise (3.1+) using
exclusively Cassandra's binary protocol and Cassandra Query Language v3.

**Features:**

* [Sync][sync] and [Async][async] API
* [Simple][simple_st], [Prepared][prepared_st], and [Batch][batch_st] statements
* Asynchronous IO, parallel execution, request pipelining
* [Connection pooling][pool]
* Auto node discovery
* Automatic reconnection
* Configurable [load balancing][lbp] and [retry policies][retry_policy]
* Works with any cluster size
* [Query builder][query_builder]
* [Object mapper][mapper]


[sync]: http://docs.datastax.com/en/drivers/java/3.0/com/datastax/driver/core/Session.html#execute(com.datastax.driver.core.Statement)
[async]: http://docs.datastax.com/en/drivers/java/3.0/com/datastax/driver/core/Session.html#executeAsync(com.datastax.driver.core.Statement)
[simple_st]: http://docs.datastax.com/en/drivers/java/3.0/com/datastax/driver/core/SimpleStatement.html
[prepared_st]: http://docs.datastax.com/en/drivers/java/3.0/com/datastax/driver/core/Session.html#prepare(com.datastax.driver.core.RegularStatement)
[batch_st]: http://docs.datastax.com/en/drivers/java/3.0/com/datastax/driver/core/BatchStatement.html
[pool]: features/pooling/
[lbp]: http://docs.datastax.com/en/drivers/java/3.0/com/datastax/driver/core/policies/LoadBalancingPolicy.html
[retry_policy]: http://docs.datastax.com/en/drivers/java/3.0/com/datastax/driver/core/policies/RetryPolicy.html
[query_builder]: http://docs.datastax.com/en/drivers/java/3.0/com/datastax/driver/core/querybuilder/QueryBuilder.html
[mapper]: http://docs.datastax.com/en/drivers/java/3.0/com/datastax/driver/mapping/MappingManager.html

The driver architecture is based on layers. At the bottom lies the driver core.
This core handles everything related to the connections to a Cassandra
cluster (for example, connection pool, discovering new nodes, etc.) and exposes a simple,
relatively low-level API on top of which higher level layers can be built.

The driver contains the following modules:

- driver-core: the core layer.
- driver-mapping: the object mapper.
- driver-examples: example applications using the other modules which are
  only meant for demonstration purposes.

**Community:**

- JIRA: https://datastax-oss.atlassian.net/browse/JAVA
- MAILING LIST: https://groups.google.com/a/lists.datastax.com/forum/#!forum/java-driver-user
- IRC: #datastax-drivers on [irc.freenode.net](http://freenode.net)
- TWITTER: [@dsJavaDriver](https://twitter.com/dsJavaDriver) tweets Java
  driver releases and important announcements (low frequency).
  [@DataStaxEng](https://twitter.com/datastaxeng) has more news including
  other drivers, Cassandra, and DSE.
- DOCS: the [user guide](http://docs.datastax.com/en/developer/java-driver/2.1/java-driver/whatsNew2.html)
  has introductory material. We are progressively migrating the doc
  [here](features/) with more technical details.
- API: http://www.datastax.com/drivers/java/3.0

**Feeback requested:** help us focus our efforts, provide your input on the [Platform and Runtime Survey](http://goo.gl/forms/qwUE6qnL7U) (we kept it short).  

<<<<<<< HEAD
## Maven
=======

## Getting the driver
>>>>>>> 6aec8dcc

The latest release of the driver is available on Maven Central. You can install
it in your application using the following Maven dependency:

```xml
<dependency>
  <groupId>com.datastax.cassandra</groupId>
  <artifactId>cassandra-driver-core</artifactId>
<<<<<<< HEAD
  <version>3.0.0-alpha4</version>
=======
  <version>2.1.9</version>
>>>>>>> 6aec8dcc
</dependency>
```

Note that the object mapper is published as a separate artifact:

```xml
<dependency>
  <groupId>com.datastax.cassandra</groupId>
  <artifactId>cassandra-driver-mapping</artifactId>
<<<<<<< HEAD
  <version>3.0.0-alpha4</version>
=======
  <version>2.1.9</version>
>>>>>>> 6aec8dcc
</dependency>
```

We also provide a [shaded JAR](features/shaded_jar/)
to avoid the explicit dependency to Netty.

If you can't use a dependency management tool, a
[binary tarball](http://downloads.datastax.com/java-driver/cassandra-java-driver-2.1.9.tar.gz)
is available for download.

## Compatibility

The Java client driver 3.0 ([branch 3.0](https://github.com/datastax/java-driver/tree/3.0)) is compatible with Apache
Cassandra 1.2, 2.0, 2.1, 2.2 and 3.0.

UDT and tuple support is available only when using Apache Cassandra 2.1 (see [CQL improvements in Cassandra 2.1](http://www.datastax.com/dev/blog/cql-in-2-1)).

Other features are available only when using Apache Cassandra 2.0 or higher (e.g. result set paging,
[BatchStatement](https://github.com/datastax/java-driver/blob/3.0/driver-core/src/main/java/com/datastax/driver/core/BatchStatement.java), 
[lightweight transactions](http://www.datastax.com/documentation/cql/3.1/cql/cql_using/use_ltweight_transaction_t.html) 
-- see [What's new in Cassandra 2.0](http://www.datastax.com/documentation/cassandra/2.0/cassandra/features/features_key_c.html)). 
Trying to use these with a cluster running Cassandra 1.2 will result in 
an [UnsupportedFeatureException](https://github.com/datastax/java-driver/blob/3.0/driver-core/src/main/java/com/datastax/driver/core/exceptions/UnsupportedFeatureException.java) being thrown.


## Upgrading from previous versions

If you are upgrading from a previous version of the driver, be sure to have a look at
the [upgrade guide](/upgrade_guide/).


### Troubleshooting

If you are having issues connecting to the cluster (seeing `NoHostAvailableConnection` exceptions) please check the 
[connection requirements](https://github.com/datastax/java-driver/wiki/Connection-requirements).


## License
Copyright 2012-2015, DataStax

Licensed under the Apache License, Version 2.0 (the "License");
you may not use this file except in compliance with the License.
You may obtain a copy of the License at

http://www.apache.org/licenses/LICENSE-2.0

Unless required by applicable law or agreed to in writing, software
distributed under the License is distributed on an "AS IS" BASIS,
WITHOUT WARRANTIES OR CONDITIONS OF ANY KIND, either express or implied.
See the License for the specific language governing permissions and
limitations under the License.<|MERGE_RESOLUTION|>--- conflicted
+++ resolved
@@ -8,11 +8,7 @@
 version through [Java driver
 docs](http://datastax.github.io/java-driver/) or via the release tags,
 [e.g.
-<<<<<<< HEAD
 3.0.0-alpha4](https://github.com/datastax/java-driver/tree/3.0.0-alpha4).*
-=======
-2.1.9](https://github.com/datastax/java-driver/tree/2.1.9).*
->>>>>>> 6aec8dcc
 
 A modern, [feature-rich](features/) and highly tunable Java client
 library for Apache Cassandra (1.2+) and DataStax Enterprise (3.1+) using
@@ -71,25 +67,16 @@
 
 **Feeback requested:** help us focus our efforts, provide your input on the [Platform and Runtime Survey](http://goo.gl/forms/qwUE6qnL7U) (we kept it short).  
 
-<<<<<<< HEAD
-## Maven
-=======
+## Getting the driver
 
-## Getting the driver
->>>>>>> 6aec8dcc
-
-The latest release of the driver is available on Maven Central. You can install
+The last release of the driver is available on Maven Central. You can install
 it in your application using the following Maven dependency:
 
 ```xml
 <dependency>
   <groupId>com.datastax.cassandra</groupId>
   <artifactId>cassandra-driver-core</artifactId>
-<<<<<<< HEAD
   <version>3.0.0-alpha4</version>
-=======
-  <version>2.1.9</version>
->>>>>>> 6aec8dcc
 </dependency>
 ```
 
@@ -99,11 +86,7 @@
 <dependency>
   <groupId>com.datastax.cassandra</groupId>
   <artifactId>cassandra-driver-mapping</artifactId>
-<<<<<<< HEAD
   <version>3.0.0-alpha4</version>
-=======
-  <version>2.1.9</version>
->>>>>>> 6aec8dcc
 </dependency>
 ```
 
@@ -111,7 +94,7 @@
 to avoid the explicit dependency to Netty.
 
 If you can't use a dependency management tool, a
-[binary tarball](http://downloads.datastax.com/java-driver/cassandra-java-driver-2.1.9.tar.gz)
+[binary tarball](http://downloads.datastax.com/java-driver/cassandra-java-driver-3.0.0-alpha4.tar.gz)
 is available for download.
 
 ## Compatibility
