--- conflicted
+++ resolved
@@ -4,16 +4,13 @@
 
 ### 4.10.0 (in progress)
 
-<<<<<<< HEAD
 - [new feature] JAVA-2900: Re-introduce consistency downgrading retries
-=======
 - [improvement] JAVA-2449: Use non-cryptographic random number generation in Uuids.random()
 - [improvement] JAVA-2893: Allow duplicate keys in DefaultProgrammaticDriverConfigLoaderBuilder
 - [documentation] JAVA-2894: Clarify usage of Statement.setQueryTimestamp
 - [bug] JAVA-2889: Remove TypeSafe imports from DriverConfigLoader
 - [bug] JAVA-2883: Use root locale explicitly when changing string case
 - [bug] JAVA-2890: Fix off-by-one error in UdtCodec
->>>>>>> 8fb20076
 - [improvement] JAVA-2905: Prevent new connections from using a protocol version higher than the negotiated one
 - [bug] JAVA-2647: Handle token types in QueryBuilder.literal()
 - [bug] JAVA-2887: Handle composite profiles with more than one key and/or backed by only one profile
