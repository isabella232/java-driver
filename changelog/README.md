## Changelog

### 2.1.7 (in progress)

- [improvement] Improve QueryBuilder API for SELECT DISTINCT (JAVA-475)
- [improvement] Make NativeColumnType a top-level class (JAVA-715)
- [improvement] Unify "Target" enum for schema elements (JAVA-782)
<<<<<<< HEAD
- [improvement] HashMap throws an OOM Exception when logging level is set to TRACE (JAVA-713)
=======
- [improvement] Expose ProtocolVersion#toInt (JAVA-700)
- [bug] Handle void return types in accessors (JAVA-542)
- [improvement] Create values() function for Insert builder using List (JAVA-225)
>>>>>>> b6757321


### 2.1.6

Merged from 2.0 branch:

- [new feature] Add getObject to BoundStatement and Row (JAVA-584)
- [improvement] Improve connection pool resizing algorithm (JAVA-419)
- [bug] Fix race condition between pool expansion and shutdown (JAVA-599)
- [improvement] Upgrade Netty to 4.0.27 (JAVA-622)
- [improvement] Coalesce frames before flushing them to the connection
  (JAVA-562)
- [improvement] Rename threads to indicate that they are for the driver
  (JAVA-583)
- [new feature] Expose paging state (JAVA-550)
- [new feature] Slow Query Logger (JAVA-646)
- [improvement] Exclude some errors from measurements in LatencyAwarePolicy
  (JAVA-698)
- [bug] Fix issue when executing a PreparedStatement from another cluster
  (JAVA-641)
- [improvement] Log keyspace xxx does not exist at WARN level (JAVA-534)
- [improvement] Allow Cluster subclasses to delegate to another instance
  (JAVA-619)
- [new feature] Expose an API to check for schema agreement after a
  schema-altering statement (JAVA-669)
- [improvement] Make connection and pool creation fully async (JAVA-692)
- [improvement] Optimize connection use after reconnection (JAVA-505)
- [improvement] Remove "suspected" mechanism (JAVA-617)
- [improvement] Don't mark connection defunct on client timeout (reverts
  JAVA-425)
- [new feature] Speculative query executions (JAVA-561)
- [bug] Release connection before completing the ResultSetFuture (JAVA-666)
- [new feature BETA] Percentile-based variant of query logger and speculative
  executions (JAVA-723)
- [bug] Fix buffer leaks when compression is enabled (JAVA-734).
- [improvement] Use Netty's pooled ByteBufAllocator by default (JAVA-756)
- [improvement] Expose "unsafe" paging state API (JAVA-759)
- [bug] Prevent race during pool initialization (JAVA-768)


### 2.1.5

- [bug] Authorize Null parameter in Accessor method (JAVA-575)
- [improvement] Support C* 2.1.3's nested collections (JAVA-570)
- [bug] Fix checks on mapped collection types (JAVA-612)
- [bug] Fix QueryBuilder.putAll() when the collection contains UDTs (JAVA-672)

Merged from 2.0 branch:

- [new feature] Add AddressTranslater for EC2 multi-region deployment (JAVA-518)
- [improvement] Add connection heartbeat (JAVA-533)
- [improvement] Reduce level of logs on missing rpc_address (JAVA-568)
- [improvement] Expose node token and range information (JAVA-312, JAVA-681)
- [bug] Fix cluster name mismatch check at startup (JAVA-595)
- [bug] Fix guava dependency when using OSGI (JAVA-620)
- [bug] Fix handling of DROP events when ks name is case-sensitive (JAVA-678)
- [improvement] Use List<?> instead of List<Object> in QueryBuilder API
  (JAVA-631)
- [improvement] Exclude Netty POM from META-INF in shaded JAR (JAVA-654)
- [bug] Quote single quotes contained in table comments in asCQLQuery method
  (JAVA-655)
- [bug] Empty TokenRange returned in a one token cluster (JAVA-684)
- [improvement] Expose TokenRange#contains (JAVA-687)
- [bug] Prevent race between cancellation and query completion (JAVA-614)
- [bug] Prevent cancel and timeout from cancelling unrelated ResponseHandler if
  streamId was already released and reused (JAVA-632).
- [bug] Fix issue when newly opened pool fails before we could mark the node UP
  (JAVA-642)
- [bug] Fix unwanted LBP notifications when a contact host is down (JAVA-613)
- [bug] Fix edge cases where a connection was released twice (JAVA-651).
- [bug] Fix edge cases in query cancellation (JAVA-653).


### 2.1.4

Merged from 2.0 branch:

- [improvement] Shade Netty dependency (JAVA-538)
- [improvement] Target schema refreshes more precisely (JAVA-543)
- [bug] Don't check rpc_address for control host (JAVA-546)
- [improvement] Improve message of NoHostAvailableException (JAVA-409)
- [bug] Rework connection reaper to avoid deadlock (JAVA-556)
- [bug] Avoid deadlock when multiple connections to the same host get write
  errors (JAVA-557)
- [improvement] Make shuffle=true the default for TokenAwarePolicy (JAVA-504)
- [bug] Fix bug when SUSPECT reconnection succeeds, but one of the pooled
  connections fails while bringing the node back up (JAVA-577)
- [bug] Prevent faulty control connection from ignoring reconnecting hosts
  (JAVA-587)
- temporarily revert "Add idle timeout to the connection pool" (JAVA-419)
- [bug] Ensure updateCreatedPools does not add pools for suspected hosts
  (JAVA-593)
- [bug] Ensure state change notifications for a given host are handled serially
  (JAVA-594)
- [bug] Ensure control connection reconnects when control host is removed
  (JAVA-597)


### 2.1.3

- [bug] Ignore static fields in mapper (JAVA-510)
- [bug] Fix UDT parsing at init when using the default protocol version (JAVA-509)
- [bug] Fix toString, equals and hashCode on accessor proxies (JAVA-495)
- [bug] Allow empty name on Column and Field annotations (JAVA-528)

Merged from 2.0 branch:

- [bug] Ensure control connection does not trigger concurrent reconnects (JAVA-497)
- [improvement] Keep trying to reconnect on authentication errors (JAVA-472)
- [improvement] Expose close method on load balancing policy (JAVA-463)
- [improvement] Allow load balancing policy to trigger refresh for a single host (JAVA-459)
- [bug] Expose an API to cancel reconnection attempts (JAVA-493)
- [bug] Fix NPE when a connection fails during pool construction (JAVA-503)
- [improvement] Log datacenter name in DCAware policy's init when it is explicitly provided
  (JAVA-423)
- [improvement] Shuffle the replicas in TokenAwarePolicy.newQueryPlan (JAVA-504)
- [improvement] Make schema agreement wait tuneable (JAVA-507)
- [improvement] Document how to inject the driver metrics into another registry (JAVA-494)
- [improvement] Add idle timeout to the connection pool (JAVA-419)
- [bug] LatencyAwarePolicy does not shutdown executor on invocation of close (JAVA-516)
- [improvement] Throw an exception when DCAwareRoundRobinPolicy is built with
  an explicit but null or empty local datacenter (JAVA-451).
- [bug] Fix check for local contact points in DCAware policy's init (JAVA-511)
- [improvement] Make timeout on saturated pool customizable (JAVA-457)
- [improvement] Downgrade Guava to 14.0.1 (JAVA-521)
- [bug] Fix token awareness for case-sensitive keyspaces and tables (JAVA-526)
- [bug] Check maximum number of values passed to SimpleStatement (JAVA-515)
- [improvement] Expose the driver version through the API (JAVA-532)
- [improvement] Optimize session initialization when some hosts are not
  responsive (JAVA-522)


### 2.1.2

- [improvement] Support for native protocol v3 (JAVA-361, JAVA-364, JAVA-467)
- [bug] Fix UDT fields of type inet in QueryBuilder (JAVA-454)
- [bug] Exclude transient fields from Frozen checks (JAVA-455)
- [bug] Fix handling of null collections in mapper (JAVA-453)
- [improvement] Make implicit column names case-insensitive in mapper (JAVA-452)
- [bug] Fix named bind markers in QueryBuilder (JAVA-433)
- [bug] Fix handling of BigInteger in object mapper (JAVA-458)
- [bug] Ignore synthetic fields in mapper (JAVA-465)
- [improvement] Throw an exception when DCAwareRoundRobinPolicy is built with
  an explicit but null or empty local datacenter (JAVA-451)
- [improvement] Add backwards-compatible DataType.serialize methods (JAVA-469)
- [bug] Handle null enum fields in object mapper (JAVA-487)
- [bug] Handle null UDT fields in object mapper (JAVA-499)

Merged from 2.0 branch:

- [bug] Handle null pool in PooledConnection.release (JAVA-449)
- [improvement] Defunct connection on request timeout (JAVA-425)
- [improvement] Try next host when we get a SERVER_ERROR (JAVA-426)
- [bug] Handle race between query timeout and completion (JAVA-449, JAVA-460, JAVA-471)
- [bug] Fix DCAwareRoundRobinPolicy datacenter auto-discovery (JAVA-496)


### 2.1.1

- [new] Support for new "frozen" keyword (JAVA-441)

Merged from 2.0 branch:

- [bug] Check cluster name when connecting to a new node (JAVA-397)
- [bug] Add missing CAS delete support in QueryBuilder (JAVA-326)
- [bug] Add collection and data length checks during serialization (JAVA-363)
- [improvement] Surface number of retries in metrics (JAVA-329)
- [bug] Do not use a host when no rpc_address found for it (JAVA-428)
- [improvement] Add ResultSet.wasApplied() for conditional queries (JAVA-358)
- [bug] Fix negative HostConnectionPool open count (JAVA-349)
- [improvement] Log more connection details at trace and debug levels (JAVA-436)
- [bug] Fix cluster shutdown (JAVA-445)


### 2.1.0

- [bug] ClusteringColumn annotation not working with specified ordering (JAVA-408)
- [improvement] Fail BoundStatement if null values are not set explicitly (JAVA-410)
- [bug] Handle UDT and tuples in BuiltStatement.toString (JAVA-416)

Merged from 2.0 branch:

- [bug] Release connections on ResultSetFuture#cancel (JAVA-407)
- [bug] Fix handling of SimpleStatement with values in query builder
  batches (JAVA-393)
- [bug] Ensure pool is properly closed in onDown (JAVA-417)
- [bug] Fix tokenMap initialization at startup (JAVA-415)
- [bug] Avoid deadlock on close (JAVA-418)


### 2.1.0-rc1

Merged from 2.0 branch:

- [bug] Ensure defunct connections are completely closed (JAVA-394)
- [bug] Fix memory and resource leak on closed Sessions (JAVA-342, JAVA-390)


### 2.1.0-beta1

- [new] Support for User Defined Types and tuples
- [new] Simple object mapper

Merged from 2.0 branch: everything up to 2.0.3 (included), and the following.

- [improvement] Better handling of dead connections (JAVA-204)
- [bug] Fix potential NPE in ControlConnection (JAVA-373)
- [bug] Throws NPE when passed null for a contact point (JAVA-291)
- [bug] Avoid LoadBalancingPolicy onDown+onUp at startup (JAVA-315)
- [bug] Avoid classloader leak in Tomcat (JAVA-343)
- [bug] Avoid deadlock in onAdd/onUp (JAVA-387)
- [bug] Make metadata parsing more lenient (JAVA-377, JAVA-391)


### 2.0.11 (in progress)

- [bug] Fix SpeculativeExecutionPolicy.init() and close() are never called (JAVA-796)

Merged from 2.0.10_fixes branch:

- [improvement] Use Netty's pooled ByteBufAllocator by default (JAVA-756)
- [improvement] Expose "unsafe" paging state API (JAVA-759)
- [bug] Fix getObject by name (JAVA-767)
- [bug] Prevent race during pool initialization (JAVA-768)


### 2.0.10.1

- [improvement] Use Netty's pooled ByteBufAllocator by default (JAVA-756)
- [improvement] Expose "unsafe" paging state API (JAVA-759)
- [bug] Fix getObject by name (JAVA-767)
- [bug] Prevent race during pool initialization (JAVA-768)


### 2.0.10

- [new feature] Add AddressTranslater for EC2 multi-region deployment (JAVA-518)
- [improvement] Add connection heartbeat (JAVA-533)
- [improvement] Reduce level of logs on missing rpc_address (JAVA-568)
- [improvement] Expose node token and range information (JAVA-312, JAVA-681)
- [bug] Fix cluster name mismatch check at startup (JAVA-595)
- [bug] Fix guava dependency when using OSGI (JAVA-620)
- [bug] Fix handling of DROP events when ks name is case-sensitive (JAVA-678)
- [improvement] Use List<?> instead of List<Object> in QueryBuilder API
  (JAVA-631)
- [improvement] Exclude Netty POM from META-INF in shaded JAR (JAVA-654)
- [bug] Quote single quotes contained in table comments in asCQLQuery method
  (JAVA-655)
- [bug] Empty TokenRange returned in a one token cluster (JAVA-684)
- [improvement] Expose TokenRange#contains (JAVA-687)
- [new feature] Expose values of BoundStatement (JAVA-547)
- [new feature] Add getObject to BoundStatement and Row (JAVA-584)
- [improvement] Improve connection pool resizing algorithm (JAVA-419)
- [bug] Fix race condition between pool expansion and shutdown (JAVA-599)
- [improvement] Upgrade Netty to 4.0.27 (JAVA-622)
- [improvement] Coalesce frames before flushing them to the connection
  (JAVA-562)
- [improvement] Rename threads to indicate that they are for the driver
  (JAVA-583)
- [new feature] Expose paging state (JAVA-550)
- [new feature] Slow Query Logger (JAVA-646)
- [improvement] Exclude some errors from measurements in LatencyAwarePolicy
  (JAVA-698)
- [bug] Fix issue when executing a PreparedStatement from another cluster
  (JAVA-641)
- [improvement] Log keyspace xxx does not exist at WARN level (JAVA-534)
- [improvement] Allow Cluster subclasses to delegate to another instance
  (JAVA-619)
- [new feature] Expose an API to check for schema agreement after a
  schema-altering statement (JAVA-669)
- [improvement] Make connection and pool creation fully async (JAVA-692)
- [improvement] Optimize connection use after reconnection (JAVA-505)
- [improvement] Remove "suspected" mechanism (JAVA-617)
- [improvement] Don't mark connection defunct on client timeout (reverts
  JAVA-425)
- [new feature] Speculative query executions (JAVA-561)
- [bug] Release connection before completing the ResultSetFuture (JAVA-666)
- [new feature BETA] Percentile-based variant of query logger and speculative
  executions (JAVA-723)
- [bug] Fix buffer leaks when compression is enabled (JAVA-734).

Merged from 2.0.9_fixes branch:

- [bug] Prevent race between cancellation and query completion (JAVA-614)
- [bug] Prevent cancel and timeout from cancelling unrelated ResponseHandler if
  streamId was already released and reused (JAVA-632).
- [bug] Fix issue when newly opened pool fails before we could mark the node UP
  (JAVA-642)
- [bug] Fix unwanted LBP notifications when a contact host is down (JAVA-613)
- [bug] Fix edge cases where a connection was released twice (JAVA-651).
- [bug] Fix edge cases in query cancellation (JAVA-653).


### 2.0.9.2

- [bug] Fix edge cases where a connection was released twice (JAVA-651).
- [bug] Fix edge cases in query cancellation (JAVA-653).


### 2.0.9.1

- [bug] Prevent race between cancellation and query completion (JAVA-614)
- [bug] Prevent cancel and timeout from cancelling unrelated ResponseHandler if
  streamId was already released and reused (JAVA-632).
- [bug] Fix issue when newly opened pool fails before we could mark the node UP
  (JAVA-642)
- [bug] Fix unwanted LBP notifications when a contact host is down (JAVA-613)


### 2.0.9

- [improvement] Shade Netty dependency (JAVA-538)
- [improvement] Target schema refreshes more precisely (JAVA-543)
- [bug] Don't check rpc_address for control host (JAVA-546)
- [improvement] Improve message of NoHostAvailableException (JAVA-409)
- [bug] Rework connection reaper to avoid deadlock (JAVA-556)
- [bug] Avoid deadlock when multiple connections to the same host get write
  errors (JAVA-557)
- [improvement] Make shuffle=true the default for TokenAwarePolicy (JAVA-504)
- [bug] Fix bug when SUSPECT reconnection succeeds, but one of the pooled
  connections fails while bringing the node back up (JAVA-577)
- [bug] Prevent faulty control connection from ignoring reconnecting hosts
  (JAVA-587)
- temporarily revert "Add idle timeout to the connection pool" (JAVA-419)
- [bug] Ensure updateCreatedPools does not add pools for suspected hosts
  (JAVA-593)
- [bug] Ensure state change notifications for a given host are handled serially
  (JAVA-594)
- [bug] Ensure control connection reconnects when control host is removed
  (JAVA-597)


### 2.0.8

- [bug] Fix token awareness for case-sensitive keyspaces and tables (JAVA-526)
- [bug] Check maximum number of values passed to SimpleStatement (JAVA-515)
- [improvement] Expose the driver version through the API (JAVA-532)
- [improvement] Optimize session initialization when some hosts are not
  responsive (JAVA-522)


### 2.0.7

- [bug] Handle null pool in PooledConnection.release (JAVA-449)
- [improvement] Defunct connection on request timeout (JAVA-425)
- [improvement] Try next host when we get a SERVER_ERROR (JAVA-426)
- [bug] Handle race between query timeout and completion (JAVA-449, JAVA-460, JAVA-471)
- [bug] Fix DCAwareRoundRobinPolicy datacenter auto-discovery (JAVA-496)
- [bug] Ensure control connection does not trigger concurrent reconnects (JAVA-497)
- [improvement] Keep trying to reconnect on authentication errors (JAVA-472)
- [improvement] Expose close method on load balancing policy (JAVA-463)
- [improvement] Allow load balancing policy to trigger refresh for a single host (JAVA-459)
- [bug] Expose an API to cancel reconnection attempts (JAVA-493)
- [bug] Fix NPE when a connection fails during pool construction (JAVA-503)
- [improvement] Log datacenter name in DCAware policy's init when it is explicitly provided
  (JAVA-423)
- [improvement] Shuffle the replicas in TokenAwarePolicy.newQueryPlan (JAVA-504)
- [improvement] Make schema agreement wait tuneable (JAVA-507)
- [improvement] Document how to inject the driver metrics into another registry (JAVA-494)
- [improvement] Add idle timeout to the connection pool (JAVA-419)
- [bug] LatencyAwarePolicy does not shutdown executor on invocation of close (JAVA-516)
- [improvement] Throw an exception when DCAwareRoundRobinPolicy is built with
  an explicit but null or empty local datacenter (JAVA-451).
- [bug] Fix check for local contact points in DCAware policy's init (JAVA-511)
- [improvement] Make timeout on saturated pool customizable (JAVA-457)
- [improvement] Downgrade Guava to 14.0.1 (JAVA-521)


### 2.0.6

- [bug] Check cluster name when connecting to a new node (JAVA-397)
- [bug] Add missing CAS delete support in QueryBuilder (JAVA-326)
- [bug] Add collection and data length checks during serialization (JAVA-363)
- [improvement] Surface number of retries in metrics (JAVA-329)
- [bug] Do not use a host when no rpc_address found for it (JAVA-428)
- [improvement] Add ResultSet.wasApplied() for conditional queries (JAVA-358)
- [bug] Fix negative HostConnectionPool open count (JAVA-349)
- [improvement] Log more connection details at trace and debug levels (JAVA-436)
- [bug] Fix cluster shutdown (JAVA-445)
- [improvement] Expose child policy in chainable load balancing policies (JAVA-439)


### 2.0.5

- [bug] Release connections on ResultSetFuture#cancel (JAVA-407)
- [bug] Fix handling of SimpleStatement with values in query builder
  batches (JAVA-393)
- [bug] Ensure pool is properly closed in onDown (JAVA-417)
- [bug] Fix tokenMap initialization at startup (JAVA-415)
- [bug] Avoid deadlock on close (JAVA-418)


### 2.0.4

- [improvement] Better handling of dead connections (JAVA-204)
- [bug] Fix potential NPE in ControlConnection (JAVA-373)
- [bug] Throws NPE when passed null for a contact point (JAVA-291)
- [bug] Avoid LoadBalancingPolicy onDown+onUp at startup (JAVA-315)
- [bug] Avoid classloader leak in Tomcat (JAVA-343)
- [bug] Avoid deadlock in onAdd/onUp (JAVA-387)
- [bug] Make metadata parsing more lenient (JAVA-377, JAVA-391)
- [bug] Ensure defunct connections are completely closed (JAVA-394)
- [bug] Fix memory and resource leak on closed Sessions (JAVA-342, JAVA-390)


### 2.0.3

- [new] The new AbsractSession makes mocking of Session easier.
- [new] Allow to trigger a refresh of connected hosts (JAVA-309)
- [new] New Session#getState method allows to grab information on
  which nodes a session is connected to (JAVA-265)
- [new] Add QueryBuilder syntax for tuples in where clauses (syntax
  introduced in Cassandra 2.0.6) (JAVA-327)
- [improvement] Properly validate arguments of PoolingOptions methods
  (JAVA-359)
- [bug] Fix bogus rejection of BigInteger in 'execute with values'
  (JAVA-368)
- [bug] Signal connection failure sooner to avoid missing them
  (JAVA-367)
- [bug] Throw UnsupportedOperationException for protocol batch
  setSerialCL (JAVA-337)

Merged from 1.0 branch:

- [bug] Fix periodic reconnection to down hosts (JAVA-325)


### 2.0.2

- [api] The type of the map key returned by NoHostAvailable#getErrors has changed from
  InetAddress to InetSocketAddress. Same for Initializer#getContactPoints return and
  for AuthProvider#newAuthenticator.
- [api] The default load balacing policy is now DCAwareRoundRobinPolicy, and the local
  datacenter is automatically picked based on the first connected node. Furthermore,
  the TokenAwarePolicy is also used by default (JAVA-296)
- [new] New optional AddressTranslater (JAVA-145)
- [bug] Don't remove quotes on keyspace in the query builder (JAVA-321)
- [bug] Fix potential NPE while cluster undergo schema changes (JAVA-320)
- [bug] Fix thread-safety of page fetching (JAVA-319)
- [bug] Fix potential NPE using fetchMoreResults (JAVA-318)

Merged from 1.0 branch:

- [new] Expose the name of the partitioner in use in the cluster metadata (JAVA-179)
- [new] Add new WhiteListPolicy to limit the nodes connected to a particular list
- [improvement] Do not hop DC for LOCAL_* CL in DCAwareRoundRobinPolicy (JAVA-289)
- [bug] Revert back to longs for dates in the query builder (JAVA-313)
- [bug] Don't reconnect to nodes ignored by the load balancing policy (JAVA-314)


### 2.0.1

- [improvement] Handle the static columns introduced in Cassandra 2.0.6 (JAVA-278)
- [improvement] Add Cluster#newSession method to create Session without connecting
  right away (JAVA-208)
- [bug] Add missing iso8601 patterns for parsing dates (JAVA-279)
- [bug] Properly parse BytesType as the blob type
- [bug] Potential NPE when parsing schema of pre-CQL tables of C* 1.2 nodes (JAVA-280)

Merged from 1.0 branch:

- [bug] LatencyAwarePolicy.Builder#withScale doesn't set the scale (JAVA-275)
- [new] Add methods to check if a Cluster/Session instance has been closed already (JAVA-114)


### 2.0.0

- [api] Case sensitive identifier by default in Metadata (JAVA-269)
- [bug] Fix potential NPE in Cluster#connect (JAVA-274)

Merged from 1.0 branch:

- [bug] Always return the PreparedStatement object that is cache internally (JAVA-263)
- [bug] Fix race when multiple connect are done in parallel (JAVA-261)
- [bug] Don't connect at all to nodes that are ignored by the load balancing
  policy (JAVA-270)


### 2.0.0-rc3

- [improvement] The protocol version 1 is now supported (features only supported by the
  version 2 of the protocol throw UnsupportedFeatureException).
- [improvement] Make most main objects interface to facilitate testing/mocking (JAVA-195)
- [improvement] Adds new getStatements and clear methods to BatchStatement.
- [api] Renamed shutdown to closeAsync and ShutdownFuture to CloseFuture. Clustering
  and Session also now implement Closeable (JAVA-247).
- [bug] Fix potential thread leaks when shutting down Metrics (JAVA-232)
- [bug] Fix potential NPE in HostConnectionPool (JAVA-231)
- [bug] Avoid NPE when node is in an unconfigured DC (JAVA-244)
- [bug] Don't block for scheduled reconnections on Cluster#close (JAVA-258)

Merged from 1.0 branch:

- [new] Added Session#prepareAsync calls (JAVA-224)
- [new] Added Cluster#getLoggedKeyspace (JAVA-249)
- [improvement] Avoid preparing a statement multiple time per host with multiple sessions
- [bug] Make sure connections are returned to the right pools (JAVA-255)
- [bug] Use date string in query build to work-around CASSANDRA-6718 (JAVA-264)


### 2.0.0-rc2

- [new] Add LOCAL_ONE consistency level support (requires using C* 2.0.2+) (JAVA-207)
- [bug] Fix parsing of counter types (JAVA-219)
- [bug] Fix missing whitespace for IN clause in the query builder (JAVA-218)
- [bug] Fix replicas computation for token aware balancing (JAVA-221)

Merged from 1.0 branch:

- [bug] Fix regression from JAVA-201 (JAVA-213)
- [improvement] New getter to obtain a snapshot of the scores maintained by
  LatencyAwarePolicy.


### 2.0.0-rc1

- [new] Mark compression dependencies optional in maven (JAVA-199).
- [api] Renamed TableMetadata#getClusteringKey to TableMetadata#getClusteringColumns.

Merged from 1.0 branch:

- [new] OSGi bundle (JAVA-142)
- [improvement] Make collections returned by Row immutable (JAVA-205)
- [improvement] Limit internal thread pool size (JAVA-203)
- [bug] Don't retain unused PreparedStatement in memory (JAVA-201)
- [bug] Add missing clustering order info in TableMetadata
- [bug] Allow bind markers for collections in the query builder (JAVA-196)


### 2.0.0-beta2

- [api] BoundStatement#setX(String, X) methods now set all values (if there is
  more than one) having the provided name, not just the first occurence.
- [api] The Authenticator interface now has a onAuthenticationSuccess method that
  allows to handle the potential last token sent by the server.
- [new] The query builder don't serialize large values to strings anymore by
  default by making use the new ability to send values alongside the query string.
- [new] The query builder has been updated for new CQL features (JAVA-140).
- [bug] Fix exception when a conditional write timeout C* side.
- [bug] Ensure connection is created when Cluster metadata are asked for
  (JAVA-182).
- [bug] Fix potential NPE during authentication (JAVA-187)


### 2.0.0-beta1

- [api] The 2.0 version is an API-breaking upgrade of the driver. While most
  of the breaking changes are minor, there are too numerous to be listed here
  and you are encouraged to look at the Upgrade_guide_to_2.0 file that describe
  those changes in details.
- [new] LZ4 compression is supported for the protocol.
- [new] The driver does not depend on cassandra-all anymore (JAVA-39)
- [new] New BatchStatement class allows to execute batch other statements.
- [new] Large ResultSet are now paged (incrementally fetched) by default.
- [new] SimpleStatement support values for bind-variables, to allow
  prepare+execute behavior with one roundtrip.
- [new] Query parameters defaults (Consistency level, page size, ...) can be
  configured globally.
- [new] New Cassandra 2.0 SERIAL and LOCAL_SERIAL consistency levels are
  supported.
- [new] Cluster#shutdown now waits for ongoing queries to complete by default
  (JAVA-116).
- [new] Generic authentication through SASL is now exposed.
- [bug] TokenAwarePolicy now takes all replica into account, instead of only the
  first one (JAVA-88).


### 1.0.5

- [new] OSGi bundle (JAVA-142)
- [new] Add support for ConsistencyLevel.LOCAL_ONE; note that this
  require Cassandra 1.2.12+ (JAVA-207)
- [improvement] Make collections returned by Row immutable (JAVA-205)
- [improvement] Limit internal thread pool size (JAVA-203)
- [improvement] New getter to obtain a snapshot of the scores maintained by
  LatencyAwarePolicy.
- [improvement] Avoid synchronization when getting codec for collection
  types (JAVA-222)
- [bug] Don't retain unused PreparedStatement in memory (JAVA-201, JAVA-213)
- [bug] Add missing clustering order info in TableMetadata
- [bug] Allow bind markers for collections in the query builder (JAVA-196)


### 1.0.4

- [api] The Cluster.Builder#poolingOptions and Cluster.Builder#socketOptions
  are now deprecated. They are replaced by the new withPoolingOptions and
  withSocketOptions methods (JAVA-163).
- [new] A new LatencyAwarePolicy wrapping policy has been added, allowing to
  add latency awareness to a wrapped load balancing policy (JAVA-129).
- [new] Allow defering cluster initialization (Cluster.Builder#deferInitialization)
  (JAVA-161)
- [new] Add truncate statement in query builder (JAVA-117).
- [new] Support empty IN in the query builder (JAVA-106).
- [bug] Fix spurious "No current pool set; this should not happen" error
  message (JAVA-166)
- [bug] Fix potential overflow in RoundRobinPolicy and correctly errors if
  a balancing policy throws (JAVA-184)
- [bug] Don't release Stream ID for timeouted queries (unless we do get back
  the response)
- [bug] Correctly escape identifiers and use fully qualified table names when
  exporting schema as string.


### 1.0.3

- [api] The query builder now correctly throw an exception when given a value
  of a type it doesn't know about.
- [new] SocketOptions#setReadTimeout allows to set a timeout on how long we
  wait for the answer of one node. See the javadoc for more details.
- [new] New Session#prepare method that takes a Statement.
- [bug] Always take per-query CL, tracing, etc. into account for QueryBuilder
  statements (JAVA-143).
- [bug] Temporary fixup for TimestampType when talking to C* 2.0 nodes.


### 1.0.2

- [api] Host#getMonitor and all Host.HealthMonitor methods have been
  deprecated. The new Host#isUp method is now prefered to the method
  in the monitor and you should now register Host.StateListener against
  the Cluster object directly (registering against a host HealthMonitor
  was much more limited anyway).
- [new] New serialize/deserialize methods in DataType to serialize/deserialize
  values to/from bytes (JAVA-92).
- [new] New getIndexOf() method in ColumnDefinitions to find the index of
  a given column name (JAVA-128).
- [bug] Fix a bug when thread could get blocked while setting the current
  keyspace (JAVA-131).
- [bug] Quote inet addresses in the query builder since CQL3 requires it
  (JAVA-136)


### 1.0.1

- [api] Function call handling in the query builder has been modified in a
  backward incompatible way. Function calls are not parsed from string values
  anymore as this wasn't safe. Instead the new 'fcall' method should be used
  (JAVA-100).
- [api] Some typos in method names in PoolingOptions have been fixed in a
  backward incompatible way before the API get widespread.
- [bug] Don't destroy composite partition key with BoundStatement and
  TokenAwarePolicy (JAVA-123).
- [new] null values support in the query builder.
- [new] SSL support (requires C* >= 1.2.1) (JAVA-5).
- [new] Allow generating unlogged batch in the query builder (JAVA-113).
- [improvement] Better error message when no host are available.
- [improvement] Improves performance of the stress example application been.


### 1.0.0

- [api] The AuthInfoProvider has be (temporarily) removed. Instead, the
  Cluster builder has a new withCredentials() method to provide a username
  and password for use with Cassandra's PasswordAuthenticator. Custom
  authenticator will be re-introduced in a future version but are not
  supported at the moment.
- [api] The isMetricsEnabled() method in Configuration has been replaced by
  getMetricsOptions(). An option to disabled JMX reporting (on by default)
  has been added.
- [bug] Don't make default load balancing policy a static singleton since it
  is stateful (JAVA-91).


### 1.0.0-RC1

- [new] Null values are now supported in BoundStatement (but you will need at
  least Cassandra 1.2.3 for it to work). The API of BoundStatement has been
  slightly changed so that not binding a variable is not an error anymore,
  the variable is simply considered null by default. The isReady() method has
  been removed (JAVA-79).
- [improvement] The Cluster/Session shutdown methods now properly block until
  the shutdown is complete. A version with at timeout has been added (JAVA-75).
- [bug] Fix use of CQL3 functions in the query builder (JAVA-44).
- [bug] Fix case where multiple schema changes too quickly wouldn't work
  (only triggered when 0.0.0.0 was use for the rpc_address on the Cassandra
  nodes) (JAVA-77).
- [bug] Fix IllegalStateException thrown due to a reconnection made on an I/O
  thread (JAVA-72).
- [bug] Correctly reports errors during authentication phase (JAVA-82).


### 1.0.0-beta2

- [new] Support blob constants, BigInteger, BigDecimal and counter batches in
  the query builder (JAVA-51, JAVA-60, JAVA-58)
- [new] Basic support for custom CQL3 types (JAVA-61)
- [new] Add "execution infos" for a result set (this also move the query
  trace in the new ExecutionInfos object, so users of beta1 will have to
  update) (JAVA-65)
- [bug] Fix failover bug in DCAwareRoundRobinPolicy (JAVA-62)
- [bug] Fix use of bind markers for routing keys in the query builder
  (JAVA-66)


### 1.0.0-beta1

- initial release<|MERGE_RESOLUTION|>--- conflicted
+++ resolved
@@ -5,13 +5,10 @@
 - [improvement] Improve QueryBuilder API for SELECT DISTINCT (JAVA-475)
 - [improvement] Make NativeColumnType a top-level class (JAVA-715)
 - [improvement] Unify "Target" enum for schema elements (JAVA-782)
-<<<<<<< HEAD
-- [improvement] HashMap throws an OOM Exception when logging level is set to TRACE (JAVA-713)
-=======
 - [improvement] Expose ProtocolVersion#toInt (JAVA-700)
 - [bug] Handle void return types in accessors (JAVA-542)
 - [improvement] Create values() function for Insert builder using List (JAVA-225)
->>>>>>> b6757321
+- [improvement] HashMap throws an OOM Exception when logging level is set to TRACE (JAVA-713)
 
 
 ### 2.1.6
